--- conflicted
+++ resolved
@@ -131,15 +131,11 @@
 		// Allowing to change the constructor makes testing a lot easier.
 		wsConstructor: comms.NewWsConn,
 	}
-<<<<<<< HEAD
+
 	// Populate the initial user data. User won't include any DEX info yet, as
 	// those are retrieved when Run is called and the core connects to the DEXes.
 	core.refreshUser()
-	log.Tracef("new client core created")
-=======
-	core.refreshUser()
 	log.Debugf("new client core created")
->>>>>>> 704582de
 	return core, nil
 }
 
